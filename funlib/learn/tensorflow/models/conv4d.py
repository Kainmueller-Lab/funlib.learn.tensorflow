--- conflicted
+++ resolved
@@ -96,11 +96,6 @@
         "kernel size should be an integer or a 4D tuple, not %s" % kernel_size)
     if isinstance(strides, int):
         strides = (strides,)*4
-<<<<<<< HEAD
-    assert strides == (1, 1, 1, 1), (
-        "Strides other than 1 not yet implemented")
-=======
->>>>>>> 461ca55a
     assert data_format == 'channels_first', (
         "Data format other than 'channels_first' not yet implemented")
     if isinstance(dilation_rate, int):
